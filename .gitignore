--- conflicted
+++ resolved
@@ -23,10 +23,7 @@
 # Ignore the latest content data export file
 latest.json
 .DS_Store
-<<<<<<< HEAD
+logs/
 
 # Ignore Pycharm project files
-.idea/
-=======
-logs/
->>>>>>> a50d22d6
+.idea/